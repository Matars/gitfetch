--- conflicted
+++ resolved
@@ -30,14 +30,9 @@
 
       - name: Update formula
         run: |
-<<<<<<< HEAD
-          chmod +x homebrew-tap/.github/scripts/update-homebrew.sh
-          VERSION=${{ steps.get_version.outputs.version }} ./homebrew-tap/.github/scripts/update-homebrew.sh
-=======
           cd homebrew-tap
           chmod +x .github/scripts/update-homebrew.sh
           VERSION=${{ steps.get_version.outputs.version }} ./.github/scripts/update-homebrew.sh
->>>>>>> f401de40
 
       - name: Commit and push
         run: |
